import os
import time
from datetime import datetime

import matplotlib.mlab as mlab
import matplotlib.pyplot as plt
import numpy as np
import pandas as pd
import plotly.graph_objects as go
import seaborn as sns
from matplotlib.pyplot import cm
from plotly.subplots import make_subplots
from statsmodels.graphics.tsaplots import month_plot
from statsmodels.graphics.tsaplots import plot_acf
from statsmodels.graphics.tsaplots import plot_pacf
from statsmodels.graphics.tsaplots import quarter_plot
from statsmodels.tsa.seasonal import seasonal_decompose
from statsmodels.tsa.seasonal import STL
from statsmodels.tsa.statespace.tools import diff
from statsmodels.tsa.stattools import adfuller
from statsmodels.tsa.stattools import grangercausalitytests

class Exploratory_data_analysis:
<<<<<<< HEAD
    """
    This class is for Exploratory Data Analysis.

    This class can be used to perform some common EDA tasks on a given DataFrame.

    :param df: DataFrame containing the data
    :type df: pd.DataFrame
    :param target_name: The name of the target variable, if the data is not time series this parameter can be set as False
    :type target_name: str or bool
    :param time_series: Boolean indicating whether the data is time series
    :type time_series: bool
    :raises ValueError: If the DataFrame index is not a pandas datetime index when time_series is set to True
    """
=======

>>>>>>> 336b5e4c
    def __init__(self, df: pd.DataFrame, target_name=False, time_series=False):
        """
        The init method of the Exploratory_data_analysis class initializes the class with a DataFrame, target variable name, and a boolean value indicating whether the data is time-series.

        :param df: pandas DataFrame containing the data
        :type df: pd.DataFrame
        :param target_name: The name of the target variable, if the data is not time series this parameter can be set as False
        :type target_name: str or bool
        :param time_series: Boolean indicating whether the data is time series
        :type time_series: bool
        :raises ValueError: If the DataFrame index is not a pandas datetime index when time_series is set to True
        """
        self.target_name = target_name
        self.df = df
        if time_series == True:
            if type(self.df.index) is pd.DatetimeIndex:
                self.x_date = self.df.index
            else:
                raise ValueError("DataFrame index must be pandas datetime.")
            self.y_target = self.df[self.target_name]

    # XXXXXXXXXXXXXXXXXXXXXXXXXXXXXXXXXXXXXXXXXXXXXXXXXXXXXXXXXXXXXXXXXXXXXXXXXXXXXXXXXXXXXXXXXXXXXXXXXXXXXXXXXXXXXXXXXXXXXXXXXXXXXXXXXXXXXXXXXXXXXXXXXXXXXXX
    #                                                                 UTILITY AND CALCULATION
    # XXXXXXXXXXXXXXXXXXXXXXXXXXXXXXXXXXXXXXXXXXXXXXXXXXXXXXXXXXXXXXXXXXXXXXXXXXXXXXXXXXXXXXXXXXXXXXXXXXXXXXXXXXXXXXXXXXXXXXXXXXXXXXXXXXXXXXXXXXXXXXXXXXXXXXX

    @staticmethod
    def crosscorr(datax, datay, lag=0):
        """Lag-N cross correlation. Taken from: https://stackoverflow.com/questions/33171413/cross-correlation-time-lag-correlation-with-pandas

        Args:
            datax (pandas.Series): Data for the x values.
            datay (pandas.Series): Data for the y values.
            lag (int, optional): Number of lags to be applied. Defaults to 0.

        Returns:
            float: Croscorrelation between X and Y for n-lags.
        """

        return datax.corr(datay.shift(lag))

    def crosscorrelation_generator(self,
                                   y_variable: str,
                                   x_variable: str,
                                   max_lags=12):
        """Function to compute the crosscorrelation for a target variable over a period of (+/-) lags.

        Args:
            y_variable (str): Name of the target variable.
            x_variable (str): Name of the feature.
            max_lags (int, optional): Number of lags that are to be computed. Defaults to 12.

        Returns:
            pandas.DataFrame: Returns the correlation in a dataframe on "Lag" and "Correlation".
        """
        # Generate the cross correlation list.
        xcov_monthly = [
            self.crosscorr(self.df[y_variable], self.df[x_variable], lag=lag)
            for lag in range(-max_lags, max_lags + 1)
        ]  # NOTE needs to be +1 to reach the value.

        # Combine into dataframe.
        df_corr = pd.DataFrame({
            "Lag": np.array(range(-max_lags, max_lags + 1)),
            "Correlation": xcov_monthly,
        })
        return df_corr

    def insider_activity(self, df: pd.DataFrame):
        """Function to compute the crosscorrelation for a target variable over a period of (+/-) lags.

        Args:
            df (pandas.DataFrame): The dataframe containing the whole data.

        Returns:
            dictionary: Returns the buy, sale and option exercise and theri count  in a dataframe.
        """
        # Generate the cross correlation list.
        df_buy = df[df["Transaction"] == "Buy"]
        df_sale = df[df["Transaction"] == "Sale"]
        df_opt = df[df["Transaction"] == "Option Exercise"]

        df_count = df.groupby(df["Date"]).count()
        df_buy_count = df_buy.groupby(df_buy["Date"]).count()
        df_sale_count = df_sale.groupby(df_sale["Date"]).count()
        df_opt_count = df_opt.groupby(df_opt["Date"]).count()

        combined_df = {
            "df_buy": df_buy,
            "df_sale": df_sale,
            "df_opt": df_opt,
            "df_count": df_count,
            "df_buy_count": df_buy_count,
            "df_sale_count": df_sale_count,
            "df_opt_count": df_opt_count,
        }

        return combined_df

    def transactions_per_insider(self, df: pd.DataFrame):
        """Function to compute the crosscorrelation for a target variable over a period of (+/-) lags.

        Args:
            df (pandas.DataFrame): The dataframe containing the whole data.

        Returns:
            dictionary: Returns the buy, sale and option exercise and theri count  in a dataframe.
        """
        trans_per_insider = pd.DataFrame(df["Insider Trading"].value_counts())
        trans_per_insider = trans_per_insider.reset_index()
        trans_per_insider.columns = ["Name", "trans_num"]
        trans = trans_per_insider.groupby(
            trans_per_insider["trans_num"]).count()
        trans.columns = ["count"]
        return trans

    def top_contributor(self, threshold=0):
        """Function to compute the crosscorrelation for a target variable over a period of (+/-) lags.

        Args:
            df (pandas.DataFrame): The dataframe containing the whole data.

        Returns:
            dictionary: Returns the buy, sale and option exercise and theri count  in a dataframe.
        """
        contributor = pd.DataFrame(self.df["Insider Trading"].value_counts())
        contributor.columns = ["incidents_num"]
        top_contributors = contributor[
            contributor["incidents_num"] > threshold]
        return top_contributors

    def market_cap(self):
        """Function to compute the crosscorrelation for a target variable over a period of (+/-) lags.

        Args:
            df (pandas.DataFrame): The dataframe containing the whole data.

        Returns:
            dictionary: Returns the buy, sale and option exercise and theri count  in a dataframe.
        """
        num_of_contributors = list(self.top_contributor().index)
        total_value = []
        for x in range(len(num_of_contributors)):
<<<<<<< HEAD
            contributor = self.df[self.df["Insider Trading"] == num_of_contributors[x]]
=======
            contributor = self.df[self.df["Insider Trading"] ==
                                  num_of_contributors[x]]
>>>>>>> 336b5e4c
            contributor_value = list(contributor["Value ($)"])[0]
            total_value.append(contributor_value)
        top_market_cap = pd.DataFrame(num_of_contributors)
        top_market_cap.columns = ["Contributor"]
        top_market_cap["Value ($)"] = total_value
<<<<<<< HEAD
        top_market_cap = top_market_cap[top_market_cap["Value ($)"] != "unknown"]
        top_market_cap["Value ($)"] = [float(x) for x in top_market_cap["Value ($)"]]
=======
        top_market_cap = top_market_cap[
            top_market_cap["Value ($)"] != "unknown"]
        top_market_cap["Value ($)"] = [
            float(x) for x in top_market_cap["Value ($)"]
        ]
>>>>>>> 336b5e4c
        return top_market_cap

    def calculate_future_prices(self, stock_df_copy: pd.DataFrame):
        """Function to compute the crosscorrelation for a target variable over a period of (+/-) lags.

        Args:
            df (pandas.DataFrame): The dataframe containing the whole data.

        Returns:
            dictionary: Returns the buy, sale and option exercise and theri count  in a dataframe.
        """
        df_copy = self.df.copy()

        df_copy["new_trans_date"] = [
            time.strptime(str(y.date()), "%Y-%m-%d") for y in df_copy["Date"]
        ]
        stock_df_copy.index = [
            time.strptime(str(x.date()), "%Y-%m-%d")
            for x in stock_df_copy.Date
        ]
        df_copy = df_copy.reset_index()

        act_day, day_1, day_2, day_3, day_4, day_5, month = ([]
                                                             for i in range(7))
        for i in range(len(df_copy)):
            for j in range(len(stock_df_copy)):
                if df_copy["new_trans_date"][i] == stock_df_copy.index[j]:
                    act_day.append(stock_df_copy["Close"][j])
                    day_1.append(stock_df_copy["Close"][j + 1])
                    day_2.append(stock_df_copy["Close"][j + 2])
                    day_3.append(stock_df_copy["Close"][j + 3])
                    day_4.append(stock_df_copy["Close"][j + 4])
                    day_5.append(stock_df_copy["Close"][j + 5])
                    month.append(stock_df_copy["Close"][j + 30])
        df_copy = df_copy.assign(
            Close=act_day,
            Close_day1=day_1,
            Close_day2=day_2,
            Close_day3=day_3,
            Close_day4=day_4,
            Close_day5=day_5,
            Close_month=month,
        )
        del act_day, day_1, day_2, day_3, day_4, day_5, month
        return df_copy

    def calculate_returns(self, stock_df_copy: pd.DataFrame, diff: str):
        """Function to compute the crosscorrelation for a target variable over a period of (+/-) lags.

        Args:
            df (pandas.DataFrame): The dataframe containing the whole data.

        Returns:
            dictionary: Returns the buy, sale and option exercise and theri count  in a dataframe.
        """
        df_copy = self.df.copy()

        act_day, day_1, day_2, day_3, day_4, day_5, month = ([]
                                                             for i in range(7))
        for day in range(len(stock_df_copy)):
            day_1.append((
                (stock_df_copy["Close_day1"][day] - stock_df_copy[diff][day]) /
                stock_df_copy[diff][day]) * 100)
            day_2.append((
                (stock_df_copy["Close_day2"][day] - stock_df_copy[diff][day]) /
                stock_df_copy[diff][day]) * 100)
            day_3.append((
                (stock_df_copy["Close_day3"][day] - stock_df_copy[diff][day]) /
                stock_df_copy[diff][day]) * 100)
            day_4.append((
                (stock_df_copy["Close_day4"][day] - stock_df_copy[diff][day]) /
                stock_df_copy[diff][day]) * 100)
            day_5.append((
                (stock_df_copy["Close_day5"][day] - stock_df_copy[diff][day]) /
                stock_df_copy[diff][day]) * 100)
            month.append(
                ((stock_df_copy["Close_month"][day] - stock_df_copy[diff][day])
                 / stock_df_copy[diff][day]) * 100)
        df_copy = df_copy.assign(
            day1_return=day_1,
            day2_return=day_2,
            day3_return=day_3,
            day4_return=day_4,
            day5_return=day_5,
            month_return=month,
        )
        del act_day, day_1, day_2, day_3, day_4, day_5, month
        return df_copy

    def boxplot_prep(self, df: pd.DataFrame, col_list: list):
        """Function to compute the crosscorrelation for a target variable over a period of (+/-) lags.

        Args:
            df (pandas.DataFrame): The dataframe containing the whole data.

        Returns:
            dictionary: Returns the buy, sale and option exercise and theri count  in a dataframe.
        """

        col_name, return_value = [], []
        for col in col_list:
            for x in range(len(df[col])):
                col_name.append(col)
                return_value.append(df[col][x])
        return_df = pd.DataFrame(col_name)
        return_df.columns = ["day"]
        return_df["return"] = return_value
        del col_name, return_value

        return return_df

    def show_returns(self, df: pd.DataFrame, threshold: int, include: list, returns_type: str):
        """Function to compute the crosscorrelation for a target variable over a period of (+/-) lags.

        Args:
            df (pandas.DataFrame): The dataframe containing the whole data.
            threshold (int): The cut-off limit for shwoing returns.
            include (int): The list cotaining the activity.

        Returns:
            dictionary: Returns the buy, sale and option exercise and theri count  in a dataframe.
        """

        combined_df = {}
        future_prices = self.calculate_future_prices(df)
        return_df = self.calculate_returns(future_prices, "Cost")
        df_buy = return_df[return_df["Transaction"] == "Buy"].reset_index()
        df_sale = return_df[return_df["Transaction"] == "Sale"].reset_index()
<<<<<<< HEAD
        df_opt = return_df[return_df["Transaction"]
                           == "Option Exercise"].reset_index()
        if returns_type=="short":
            col_name = [
                "day1_return",
                "day2_return",
                "day3_return",
                "day4_return",
                "day5_return",
=======
        df_opt = return_df[return_df["Transaction"] ==
                           "Option Exercise"].reset_index()
        col_name = [
            "day1_return",
            "day2_return",
            "day3_return",
            "day4_return",
            "day5_return",
>>>>>>> 336b5e4c
        ]
        else:
            col_name=["month_return"]
        buy = self.boxplot_prep(df_buy, col_name)
        sale = self.boxplot_prep(df_sale, col_name)
        opt = self.boxplot_prep(df_opt, col_name)

        for act in include:
            if act == "buy":
                if threshold:
                    buy = buy[buy["return"] < threshold]
                combined_df["buy"] = buy
            elif act == "sale":
                if threshold:
                    sale = sale[sale["return"] < threshold]
                combined_df["sale"] = sale
            else:
                if threshold:
                    opt = opt[opt["return"] < threshold]
                combined_df["opt"] = opt
        return combined_df

    # def insiders_per_company(self, df: pd.DataFrame):
    #     """Function to compute the crosscorrelation for a target variable over a period of (+/-) lags.

    #     Args:
    #         df (pandas.DataFrame): The dataframe containing the whole data.

    #     Returns:
    #         dictionary: Returns the buy, sale and option exercise and theri count  in a dataframe.
    #     """
    # XXXXXXXXXXXXXXXXXXXXXXXXXXXXXXXXXXXXXXXXXXXXXXXXXXXXXXXXXXXXXXXXXXXXXXXXXXXXXXXXXXXXXXXXXXXXXXXXXXXXXXXXXXXXXXXXXXXXXXXXXXXXXXXXXXXXXXXXXXXXXXXXXXXXXXX
    #                                                                 MATPLOTLIB FUNCTIONS
    # XXXXXXXXXXXXXXXXXXXXXXXXXXXXXXXXXXXXXXXXXXXXXXXXXXXXXXXXXXXXXXXXXXXXXXXXXXXXXXXXXXXXXXXXXXXXXXXXXXXXXXXXXXXXXXXXXXXXXXXXXXXXXXXXXXXXXXXXXXXXXXXXXXXXXXX

    def single_timeseries_plot(
            self,
            y_variable: str,
            rolling_mean=False,
            rolling_std=False,
            save_path=None,
            title="",
            figsize=(14, 7),
            dpi=100,
            streamlit=False,
            **kwargs,
    ):
        """Function to create a single series timeseries plot for a target variable.

        Args:
            y_variable (str): Column name of the target variable in the dataframe.
            rolling_mean (boolean, optional): Select if rolling mean is calculated. Default 6 month.
            rolling_std (boolean, optional): Select if rolling standard deviation is calculated. Default 6 month.
            save_path (str, optional): Optional save path for a .png image of the plot. Should be direct path. Defaults to None.
            title (str, optional): Title of the plot. Defaults to "".
            figsize (tuple, optional): Figure size of the plot in inch. Defaults to (14,7).
            dpi (int, optional): DPI value of the plot. Defaults to 100.
        """
        # Parse some kwargs configurations
        fontsize_title = (kwargs["fontsize_title"]
                          if kwargs.get("fontsize_title") else 20)
        fontsize_label = (kwargs["fontsize_label"]
                          if kwargs.get("fontsize_label") else 16)
        fontsize_legend = (kwargs["fontsize_legend"]
                           if kwargs.get("fontsize_legend") else 14)
        rolling_window = kwargs["rolling_window"] if kwargs.get(
            "rolling_window") else 6
        xlabel = kwargs["xlabel"] if kwargs.get("xlabel") else "Date"
        file_name_addition = (kwargs["file_name_addition"]
                              if kwargs.get("file_name_addition") else ""
                              )  # add any additional string to the file name.
        # Set to false since facecolor is set to default. Would overwrite
        # facecolor to make transparent.
        transparent = kwargs["transparent"] if kwargs.get(
            "transparent") else False
        facecolor = kwargs["facecolor"] if kwargs.get(
            "facecolor") else "#151934"
        x_range = kwargs["x_range"] if kwargs.get("x_range") else None
        y_range = kwargs["y_range"] if kwargs.get("y_range") else None

        # Generate the plot
        fig, ax = plt.subplots(figsize=figsize, dpi=dpi)
        ax.plot(self.x_date, self.df[y_variable], label=f"Trend {y_variable}")
        if rolling_mean:
            ax.plot(
                self.df[y_variable].rolling(rolling_window).mean(),
                label=f"Moving Average",
            )
        if rolling_std:
            ax.plot(
                self.df[y_variable].rolling(rolling_window).std(),
                label=f"Moving Standard Deviation",
            )
        if (rolling_mean) or (rolling_std):
            plt.legend(fontsize=fontsize_legend)
        # Set the x and y range:
        if isinstance(x_range, list):
            ax.set_xlim(
                datetime.strptime(x_range[0], "%d/%m/%Y").date(),
                datetime.strptime(x_range[1], "%d/%m/%Y").date(),
            )
        if isinstance(y_range, list):
            ax.set_ylim(y_range[0], y_range[1])
        # Plot aesthetics
        ax.set_title(label=title, fontsize=fontsize_title)
        ax.set_xlabel(xlabel=xlabel, fontsize=fontsize_label)
        ax.set_ylabel(ylabel=f"{y_variable.title()}", fontsize=fontsize_label)
        fig.tight_layout()

        if save_path is not None:
            fig.savefig(
                os.path.join(
                    save_path,
                    f"single_timeseries_{y_variable}{file_name_addition}" +
                    ".png",
                ),
                facecolor=facecolor,
                transparent=transparent,
            )
            plt.show()
        else:
            plt.show()
        if streamlit:
            return fig

    def monthly_plot(
            self,
            y_variable: str,
            save_path=None,
            figsize=(20, 7),
            dpi=80,
            streamlit=False,
            **kwargs,
    ):
        """Function to plot the monthly trend of a target variable.

        Args:
            y_variable (str): Column name of the target variable in the dataframe.
            save_path (str, optional): Optional save path for a .png image of the plot. Should be direct path. Defaults to None.
            figsize (tuple, optional): Figure size of the plot in inch. Defaults to (20,7).
            dpi (int, optional): DPI value of the plot. Defaults to 80.
        """
        # Parse some kwargs configurations
        fontsize_title = (kwargs["fontsize_title"]
                          if kwargs.get("fontsize_title") else 20)
        fontsize_label = (kwargs["fontsize_label"]
                          if kwargs.get("fontsize_label") else 14)
        line_color = kwargs["line_color"] if kwargs.get(
            "line_color") else "cyan"
        zorder = kwargs["zorder"] if kwargs.get("zorder") else 0
        file_name_addition = (kwargs["file_name_addition"]
                              if kwargs.get("file_name_addition") else ""
                              )  # add any additional string to the file name.
        # Set to false since facecolor is set to default. Would overwrite
        # facecolor to make transparent.
        transparent = kwargs["transparent"] if kwargs.get(
            "transparent") else False
        facecolor = kwargs["facecolor"] if kwargs.get(
            "facecolor") else "#151934"

        # Generate the plot
        fig, ax = plt.subplots(figsize=figsize, dpi=dpi)
        fig = month_plot(x=self.df[y_variable].dropna(), ax=ax)

        # Plot aesthetics
        ax.set_title(label=f"Month Plot {y_variable.title()}",
                     fontsize=fontsize_title)
        ax.set_xlabel(xlabel="Month", fontsize=fontsize_label)
        ax.set_ylabel(ylabel=y_variable.title(), fontsize=fontsize_label)

        # Change line color
        lines = ax.get_lines()
        for line in lines:
            line.set_color(line_color)
        for line in lines:
            line.set_zorder(zorder)
        fig.tight_layout()

        if save_path is not None:
            fig.savefig(
                os.path.join(
                    save_path,
                    f"monthly_plot_{y_variable}{file_name_addition}" + ".png"),
                facecolor=facecolor,
                transparent=transparent,
            )
            plt.show()
        else:
            plt.show()
        if streamlit:
            return fig

    def quarterly_plot(
            self,
            y_variable: str,
            save_path=None,
            figsize=(20, 7),
            dpi=80,
            streamlit=False,
            **kwargs,
    ):
        """Function to plot the quarterly trend of a target variable.

        Args:

            y_variable (str): Column name of the target variable in the dataframe.
            save_path (str, optional): Optional save path for a .png image of the plot. Should be direct path. Defaults to None.
            figsize (tuple, optional): Figure size of the plot in inch. Defaults to (20,7).
            dpi (int, optional): DPI value of the plot. Defaults to 80.
        """
        # Parse some kwargs configurations
        fontsize_title = (kwargs["fontsize_title"]
                          if kwargs.get("fontsize_title") else 20)
        fontsize_label = (kwargs["fontsize_label"]
                          if kwargs.get("fontsize_label") else 14)
        line_color = kwargs["line_color"] if kwargs.get(
            "line_color") else "cyan"
        zorder = kwargs["zorder"] if kwargs.get("zorder") else 0
        file_name_addition = (kwargs["file_name_addition"]
                              if kwargs.get("file_name_addition") else ""
                              )  # add any additional string to the file name.
        # Set to false since facecolor is set to default. Would overwrite
        # facecolor to make transparent.
        transparent = kwargs["transparent"] if kwargs.get(
            "transparent") else False
        facecolor = kwargs["facecolor"] if kwargs.get(
            "facecolor") else "#151934"

        # Generate the plot
        df_sub = self.df[y_variable].copy()
        df_sub.index = self.df.index.to_period("Q")
        fig, ax = plt.subplots(figsize=figsize, dpi=dpi)
        fig = quarter_plot(x=df_sub.dropna(), ax=ax)

        # Plot aesthetics
        ax.set_title(label=f"Month Plot {y_variable.title()}",
                     fontsize=fontsize_title)
        ax.set_xlabel(xlabel="Month", fontsize=fontsize_label)
        ax.set_ylabel(ylabel=y_variable.title(), fontsize=fontsize_label)

        # Change line color
        lines = ax.get_lines()
        for line in lines:
            line.set_color(line_color)
        for line in lines:
            line.set_zorder(zorder)
        fig.tight_layout()

        if save_path is not None:
            fig.savefig(
                os.path.join(
                    save_path,
                    f"quarterly_plot_{y_variable}{file_name_addition}" +
                    ".png",
                ),
                facecolor=facecolor,
                transparent=transparent,
            )
            plt.show()
        else:
            plt.show()
        if streamlit:
            return fig

    def seasonal_boxplot_ym(
            self,
            y_variable: str,
            save_path=None,
            figsize=(20, 7),
            dpi=80,
            streamlit=False,
            **kwargs,
    ):
        """Function that creates the seasonal boxplot for year and month.

        Args:
            y_variable (str): Column name of the target variable in the dataframe.
            save_path (str, optional): Optional save path for a .png image of the plot. Should be direct path. Defaults to None.
            figsize (tuple, optional): Figure size of the plot in inch. Defaults to (20,7).
            dpi (int, optional): DPI value of the plot. Defaults to 80.
        """
        # Parse some kwargs configurations
        fontsize_title = (kwargs["fontsize_title"]
                          if kwargs.get("fontsize_title") else 20)
        fontsize_label = (kwargs["fontsize_label"]
                          if kwargs.get("fontsize_label") else 14)
        fontsize_ticks = (kwargs["fontsize_ticks"]
                          if kwargs.get("fontsize_ticks") else 14)
        x_labelrotation = (kwargs["x_labelrotation"]
                           if kwargs.get("x_labelrotation") else 45)
        box_line_color = (kwargs["x_labelrotation"]
                          if kwargs.get("x_labelrotation") else "silver")
        file_name_addition = (kwargs["file_name_addition"]
                              if kwargs.get("file_name_addition") else ""
                              )  # add any additional string to the file name.
        # Set to false since facecolor is set to default. Would overwrite
        # facecolor to make transparent.
        transparent = kwargs["transparent"] if kwargs.get(
            "transparent") else False
        facecolor = kwargs["facecolor"] if kwargs.get(
            "facecolor") else "#151934"

        # Prepare data for plot by adding year and month column.
        self.df["year"] = [d.year for d in self.df.index]
        self.df["month"] = [d.strftime("%b") for d in self.df.index]

        # Create plots
        fig, axs = plt.subplots(nrows=1, ncols=2, figsize=figsize, dpi=dpi)

        sns.boxplot(
            x="year",
            y=y_variable,
            data=self.df,
            ax=axs[0],
            boxprops=dict(edgecolor=box_line_color),
            capprops=dict(color=box_line_color),
            whiskerprops=dict(color=box_line_color),
            flierprops=dict(
                color=box_line_color,
                markerfacecolor=box_line_color,
                markeredgecolor=box_line_color,
            ),
            medianprops=dict(color=box_line_color),
        )
        sns.boxplot(
            x="month",
            y=y_variable,
            data=self.df.loc[~self.df.year.isin([1991, 2000]), :],
            ax=axs[1],
            boxprops=dict(edgecolor=box_line_color),
            capprops=dict(color=box_line_color),
            whiskerprops=dict(color=box_line_color),
            flierprops=dict(
                color=box_line_color,
                markerfacecolor=box_line_color,
                markeredgecolor=box_line_color,
            ),
            medianprops=dict(color=box_line_color),
        )

        # Plot Aesthetics
        axs[0].set_title(label="Year-wise Box Plot\n(The Trend)",
                         fontsize=fontsize_title)
        axs[1].set_title(label="Month-wise Box Plot\n(The Seasonality)",
                         fontsize=fontsize_title)

        axs[0].set_xlabel(xlabel="Year".title(), fontsize=fontsize_label)
        axs[1].set_xlabel(xlabel="Month".title(), fontsize=fontsize_label)

        axs[0].set_ylabel(ylabel=y_variable.title(), fontsize=fontsize_label)
        axs[1].set_ylabel(ylabel=y_variable.title(), fontsize=fontsize_label)

        axs[0].tick_params(axis="x",
                           labelsize=fontsize_ticks,
                           labelrotation=x_labelrotation)
        axs[1].tick_params(axis="x",
                           labelsize=fontsize_ticks,
                           labelrotation=x_labelrotation)

        axs[0].tick_params(axis="y", labelsize=fontsize_ticks)
        axs[1].tick_params(axis="y", labelsize=fontsize_ticks)
        fig.tight_layout()

        # Remove the two helper columns
        self.df.drop(["month", "year"], axis=1, inplace=True)

        if save_path is not None:
            fig.savefig(
                os.path.join(
                    save_path,
                    f"ym_seasonal_decompose_{y_variable}{file_name_addition}" +
                    ".png",
                ),
                facecolor=facecolor,
                transparent=transparent,
            )
            plt.show()
        else:
            plt.show()
        if streamlit:
            return fig

    def target_lag_plots(
            self,
            y_variable: str,
            lags=8,
            save_path=None,
            figsize=(16, 7),
            streamlit=False,
            **kwargs,
    ):
        """Function to create a series of lag plots (number specified by lags) for the specified variable.

        Args:
            y_variable (str): Column name of the target variable in the dataframe.
            lags (int, optional): Number of lags to be added. Please not that depending on the number of lags you need to specify the plot_matrix_shape e.g. 240. Defaults to 8.
            save_path (str, optional): Optional save path for a .png image of the plot. Should be direct path. Defaults to None.
            figsize (tuple, optional): Figure size of the plot in inch. Defaults to (16,7).
        """
        # Parse some kwargs configurations
        fontsize_title = (kwargs["fontsize_title"]
                          if kwargs.get("fontsize_title") else 20)
        plot_matrix_shape = (kwargs["plot_matrix_shape"]
                             if kwargs.get("plot_matrix_shape") else 240)
        file_name_addition = (kwargs["file_name_addition"]
                              if kwargs.get("file_name_addition") else ""
                              )  # add any additional string to the file name.
        # Set to false since facecolor is set to default. Would overwrite
        # facecolor to make transparent.
        transparent = kwargs["transparent"] if kwargs.get(
            "transparent") else False
        facecolor = kwargs["facecolor"] if kwargs.get(
            "facecolor") else "#151934"

        plt.figure(figsize=figsize)
        plt.suptitle(f"Lag Correlation Plot for {y_variable}",
                     fontsize=fontsize_title)

        # Abstract values and convert to columns for the target varaiable
        values = self.df[y_variable]
        columns = [values]

        # Append the lags t+1.
        for i in range(1, (lags + 1)):
            columns.append(values.shift(i))
        df_lag = pd.concat(columns, axis=1)
        columns = ["t+1"]

        # Append the lags t-h
        for i in range(1, (lags + 1)):
            columns.append(f"t-{i}")
        df_lag.columns = columns

        plt.figure(1)
        for i in range(1, (lags + 1)):
            # this is for dimensions rows, cols
            ax = plt.subplot(plot_matrix_shape + i)
            ax.set_title(f"t+1 vs t-{i}")
            plt.scatter(x=df_lag["t+1"].values, y=df_lag[f"t-{i}"].values, s=1)
        plt.tight_layout()

        if save_path is not None:
            plt.savefig(
                os.path.join(
                    save_path,
                    f"lag_plot_{y_variable}{file_name_addition}" + ".png"),
                facecolor=facecolor,
                transparent=transparent,
            )
            plt.show()
        else:
            plt.show()
        if streamlit:
            return plt

    def plot_acf_pacf(
            self,
            y_variable: str,
            diff_target=False,
            lags=60,
            save_path=None,
            streamlit=False,
            figsize=(15, 6),
            **kwargs,
    ):
        """Function to create the autocorrelation and partial autocorrelation plot.

        Args:
            y_variable (str): Column name of the target variable in the dataframe.
            diff_target (bool, optional): Select if the target column is to find the discrete differences. Defaults to False.
            lags (int, optional): Number of lags for the correlation. Defaults to 60.
            save_path (str, optional): Optional save path for a .png image of the plot. Should be direct path. Defaults to None.
            figsize (tuple, optional): Figure size of the plot in inch. Defaults to (15,6).
        """
        # Parse some kwargs configurations
        k_diff = kwargs["k_diff"] if kwargs.get("k_diff") else 1
        file_name_addition = (kwargs["file_name_addition"]
                              if kwargs.get("file_name_addition") else ""
                              )  # add any additional string to the file name.
        # Set to false since facecolor is set to default. Would overwrite
        # facecolor to make transparent.
        transparent = kwargs["transparent"] if kwargs.get(
            "transparent") else False
        facecolor = kwargs["facecolor"] if kwargs.get(
            "facecolor") else "#151934"

        # Generate plot
        fig, ax = plt.subplots(nrows=1, ncols=2, figsize=figsize)

        # Check if target variable is differentiated
        if diff_target:
            y_target = diff(self.df[y_variable], k_diff=k_diff)
        else:
            y_target = self.df[y_variable].copy()
        # Handle missing values by dropping them.
        y_target.dropna(inplace=True)

        # Plot acf and pacf
        plot_acf(y_target.tolist(), lags=lags, ax=ax[0])
        # just the plot
        plot_pacf(y_target.tolist(), lags=lags, ax=ax[1])
        # just the plot
        fig.tight_layout()

        if save_path is not None:
            fig.savefig(
                os.path.join(
                    save_path,
                    f"acf_pacf_{y_variable}{file_name_addition}" + ".png"),
                facecolor=facecolor,
                transparent=transparent,
            )
            plt.show()
        else:
            plt.show()
        if streamlit:
            return fig

    def plot_seasonal_decomposition(
            self,
            y_variable: str,
            save_path=None,
            figsize=(16, 12),
            streamlit=False,
            **kwargs,
    ):
        """Function to create the seasonal composition plot.

        Args:
            y_variable (str): Column name of the target variable in the dataframe.
            save_path (str, optional): Optional save path for a .png image of the plot. Should be direct path. Defaults to None.
            figsize (tuple, optional): Figure size of the plot in inch. Defaults to (16,12).
        """
        # Parse some kwargs configurations
        fontsize_title = kwargs["k_diff"] if kwargs.get("k_diff") else 20
        extrapolate_trend = (kwargs["extrapolate_trend"]
                             if kwargs.get("extrapolate_trend") else "freq")
        decompose_model = (kwargs["decompose_model"]
                           if kwargs.get("decompose_model") else "additive"
                           )  # Can be "additive", "multiplicative",
        title_label = (
            kwargs["title_label"] if kwargs.get("title_label") else
            f"{decompose_model.title()} Decomposition of {y_variable}")
        axhline_color = (kwargs["axhline_color"]
                         if kwargs.get("axhline_color") else "white")
        axhline_linewidth = (kwargs["axhline_linewidth"]
                             if kwargs.get("axhline_linewidth") else 1.5)
        file_name_addition = (kwargs["file_name_addition"]
                              if kwargs.get("file_name_addition") else ""
                              )  # add any additional string to the file name.
        # Set to false since facecolor is set to default. Would overwrite
        # facecolor to make transparent.
        transparent = kwargs["transparent"] if kwargs.get(
            "transparent") else False
        facecolor = kwargs["facecolor"] if kwargs.get(
            "facecolor") else "#151934"

        # Set plot Params
        plt.rcParams.update({
            "figure.figsize": figsize,
            "lines.markersize": 2,
        })

        # Generate plot and plot features
        result_add = seasonal_decompose(
            self.df[y_variable],
            model=decompose_model,
            extrapolate_trend=extrapolate_trend,
        )
        result_add.plot().suptitle(title_label, fontsize=fontsize_title)
        plt.axhline(0, c=axhline_color, linewidth=axhline_linewidth)
        plt.tight_layout()

        if save_path is not None:
            plt.savefig(
                os.path.join(
                    save_path,
                    f"seasonal_decomposition_{y_variable}{file_name_addition}"
                    + ".png",
                ),
                facecolor=facecolor,
                transparent=transparent,
            )
            plt.show()
        else:
            plt.show()
        if streamlit:
            return plt

    def ask_adfuller(self,
                     y_variable: str,
                     autolag="aic",
                     streamlit=False,
                     **kwargs):
        """Function to run ad fuller test on target variable.

        Args:
            y_variable (str): Column name of the target variable in the dataframe.
            autolag (str, optional): Method to use when automatically determining the lag length among the values. Defaults to "aic". Can be AIC, BIC, t-stat.
        """
        # Parse some kwargs configuration
        # "c" default, "ct" constant and trend, "ctt" constant linear and quatratic, "n" non constant
        regression = kwargs["maxlag"] if kwargs.get("maxlag") else "c"
        # Run the test:
        test_results = adfuller(self.df[y_variable],
                                regression=regression,
                                autolag=autolag)

        print(
            "---------------------------------------------------------------------------------------------------------------------"
        )
        print("AD Fuller Test:")
        print(
            "---------------------------------------------------------------------------------------------------------------------"
        )
        print("Test statistic: ", test_results[0])
        print("p-value: ", test_results[1])
        print("Critical Values:", test_results[4])
        print(
            "----------------------------------------------------------------------------------------------------------------------"
        )

    def plot_stl_decomposition(
            self,
            y_variable: str,
            seasonal=11,
            trend=15,
            save_path=None,
            streamlit=False,
            figsize=(16, 12),
            **kwargs,
    ):
        """Function to create the seasonal composition plot.

        Args:
            y_variable (str): Column name of the target variable in the dataframe.
            save_path (str, optional): Optional save path for a .png image of the plot. Should be direct path. Defaults to None.
            figsize (tuple, optional): Figure size of the plot in inch. Defaults to (16,12).
        """
        # Parse some kwargs configurations
        fontsize_title = kwargs["k_diff"] if kwargs.get("k_diff") else 20
        title_label = (kwargs["title_label"] if kwargs.get("title_label") else
                       f"STL Decomposition of {y_variable}")
        axhline_color = (kwargs["axhline_color"]
                         if kwargs.get("axhline_color") else "white")
        axhline_linewidth = (kwargs["axhline_linewidth"]
                             if kwargs.get("axhline_linewidth") else 1.5)
        file_name_addition = (kwargs["file_name_addition"]
                              if kwargs.get("file_name_addition") else ""
                              )  # add any additional string to the file name.
        # Set to false since facecolor is set to default. Would overwrite
        # facecolor to make transparent.
        transparent = kwargs["transparent"] if kwargs.get(
            "transparent") else False
        facecolor = kwargs["facecolor"] if kwargs.get(
            "facecolor") else "#151934"

        # Set plot Params
        plt.rcParams.update({
            "figure.figsize": figsize,
            "lines.markersize": 2,
        })

        # Generate plot and plot features
        stl = STL(self.df[y_variable], seasonal=seasonal, trend=trend)
        result_add = stl.fit()
        fig = result_add.plot().suptitle(title_label, fontsize=fontsize_title)

        # Adjust color of axhline
        fig.axhline(0, c=axhline_color, linewidth=axhline_linewidth)
        fig.tight_layout()

        if save_path is not None:
            fig.savefig(
                os.path.join(
                    save_path,
                    f"stl_decomposition_{y_variable}{file_name_addition}" +
                    ".png",
                ),
                facecolor=facecolor,
                transparent=transparent,
            )
            plt.show()
        else:
            plt.show()
        if streamlit:
            return fig

    def correlate_all_plot(
            self,
            y_variable: str,
            x_variables: list,
            max_lags=30,
            streamlit=False,
            save_path=None,
            figsize=(20, 35),
            rect=(0, 0, 1, 0.96),
            **kwargs,
    ):
        """Function to create a correlation plot between a target variable y and all the feature variables x.

        Args:
            y_variable (str): Column name of the target variable in the dataframe.
            x_variables (list): Column names of the feature variables in the dataframe. This should exclude y_variable.
            max_lags (int, optional): The maximum number of lags that are used for the correlation plot. Defaults to 30.
            save_path (str, optional): Optional save path for a .png image of the plot. Should be direct path. Defaults to None.
            figsize (tuple, optional): Figure size of the plot in inch. Defaults to (20,35).
            rect (tuple, optional): Tuple that indicates how the tight layout is configured. Defaults to (0,0,1,0.96).
        """
        # Parse some kwargs configurations
        fontsize_title = (kwargs["fontsize_title"]
                          if kwargs.get("fontsize_title") else 20)
        fontsize_sub_title = (kwargs["fontsize_title"]
                              if kwargs.get("fontsize_title") else 16)
        fontsize_label = (kwargs["fontsize_label"]
                          if kwargs.get("fontsize_label") else 14)
        n_x_ticks = kwargs["n_x_ticks"] if kwargs.get("n_x_ticks") else 10
        threshold_value = (kwargs["threshold_value"]
                           if kwargs.get("threshold_value") else 0.1)
        color_fillbetween = (kwargs["color_fillbetween"]
                             if kwargs.get("color_fillbetween") else "pink")
        alpha_fillbetween = (kwargs["alpha_fillbetween"]
                             if kwargs.get("alpha_fillbetween") else 0.2)
        xcorr_lw = kwargs["xcorr_lw"] if kwargs.get("xcorr_lw") else 2
        usevlines = kwargs["usevlines"] if kwargs.get("usevlines") else True
        normed = kwargs["normed"] if kwargs.get("normed") else True
        file_name_addition = (kwargs["file_name_addition"]
                              if kwargs.get("file_name_addition") else ""
                              )  # add any additional string to the file name.
        # Set to false since facecolor is set to default. Would overwrite
        # facecolor to make transparent.
        transparent = kwargs["transparent"] if kwargs.get(
            "transparent") else False
        facecolor = kwargs["facecolor"] if kwargs.get(
            "facecolor") else "#151934"

        # Generate Plots
        fig, axs = plt.subplots(
            nrows=int(np.ceil(len(x_variables) / 4)),
            ncols=4,
            sharex=True,
            sharey=True,
            figsize=figsize,
        )

        # Generate threshold dataset
        x_threshold = np.arange(-max_lags, max_lags + 10, n_x_ticks)
        y_upper_max = [threshold_value] * len(x_threshold)
        y_lower_max = [-threshold_value] * len(x_threshold)

        # Reshape if ndim == 1
        if axs.ndim == 1:
            axs = axs.reshape(1, -1)
        # Iterate through the the correlation plots. Adding 4 plots per row.
        for i, x_variable in enumerate(x_variables):
            # Add x an y value from dataframe.
            x, y = self.df[x_variable].fillna(0), self.df[y_variable].dropna()
            axs[i // 4, i % 4].xcorr(
                x,
                y,
                normed=normed,
                usevlines=usevlines,
                maxlags=max_lags,
                lw=xcorr_lw,
                detrend=mlab.detrend_mean,
            )
            axs[i // 4, i % 4].fill_between(
                x_threshold,
                y_upper_max,
                y_lower_max,
                color=color_fillbetween,
                alpha=alpha_fillbetween,
            )
            # Plot aestethics
            axs[i // 4, i % 4].set_title(x_variable,
                                         fontsize=fontsize_sub_title)
            axs[i // 4, i % 4].set_xlabel("<-- lag | lead -->",
                                          fontsize=fontsize_label)
            axs[i // 4, i % 4].grid(axis="x")
            axs[i // 4,
                i % 4].set_xticks(np.arange(-max_lags, max_lags + 5,
                                            n_x_ticks))
            axs[i // 4, i % 4].tick_params(axis="x", labelbottom=True)
        # Disable any unused or empty plots
        i += 1
        while i < axs.size:
            axs[i // 4, i % 4].set_visible(False)
            i += 1
        # Layout and plot
        fig.suptitle(f"Cross Correlation Against {y_variable.title()}",
                     fontsize=fontsize_title)
        fig.tight_layout(rect=rect)

        if save_path is not None:
            fig.savefig(
                os.path.join(
                    save_path,
                    f"cross_correlation_all_{y_variable}{file_name_addition}" +
                    ".png",
                ),
                facecolor=facecolor,
                transparent=transparent,
            )
            plt.show()
        else:
            plt.show()
        if streamlit:
            return fig

    def single_correlate_plot(
            self,
            y_variable: str,
            x_variable: str,
            max_lags=30,
            streamlit=False,
            save_path=None,
            figsize=(15, 6),
            dpi=180,
            **kwargs,
    ):
        """Function to plot a correlation plot between  variable y and x for n lags.

        Args:
            y_variable (str): Column name of the target variable in the dataframe.
            x_variable (str): Column name of the feature variable in the dataframe.
            max_lags (int, optional): The maximum number of lags that are used for the correlation plot. Defaults to 30.
            save_path (str, optional): Optional save path for a .png image of the plot. Should be direct path. Defaults to None.
            figsize (tuple, optional): Figure size of the plot in inch. Defaults to (15,6).
            dpi (int, optional): dpi (int, optional): DPI value of the plot. Defaults to 180.
        """
        # Parse some kwargs configurations
        fontsize_title = (kwargs["fontsize_title"]
                          if kwargs.get("fontsize_title") else 20)
        fontsize_label = (kwargs["fontsize_label"]
                          if kwargs.get("fontsize_label") else 14)
        fontsize_xyticks = (kwargs["fontsize_xyticks"]
                            if kwargs.get("fontsize_xyticks") else 12)
        n_x_ticks = kwargs["n_x_ticks"] if kwargs.get("n_x_ticks") else 10
        threshold_value = (kwargs["threshold_value"]
                           if kwargs.get("threshold_value") else 0.1)
        color_fillbetween = (kwargs["color_fillbetween"]
                             if kwargs.get("color_fillbetween") else "pink")
        alpha_fillbetween = (kwargs["alpha_fillbetween"]
                             if kwargs.get("alpha_fillbetween") else 0.2)
        xcorr_lw = kwargs["xcorr_lw"] if kwargs.get("xcorr_lw") else 5
        usevlines = kwargs["usevlines"] if kwargs.get("usevlines") else True
        normed = kwargs["normed"] if kwargs.get("normed") else True
        file_name_addition = (kwargs["file_name_addition"]
                              if kwargs.get("file_name_addition") else ""
                              )  # add any additional string to the file name.
        # Set to false since facecolor is set to default. Would overwrite
        # facecolor to make transparent.
        transparent = kwargs["transparent"] if kwargs.get(
            "transparent") else False
        facecolor = kwargs["facecolor"] if kwargs.get(
            "facecolor") else "#151934"

        # Generate Plots
        fig, ax = plt.subplots(figsize=figsize, dpi=dpi)

        # Generate threshold dataset
        x_threshold = np.arange(-max_lags, max_lags + 10, n_x_ticks)
        y_upper_max = [threshold_value] * len(x_threshold)
        y_lower_max = [-threshold_value] * len(x_threshold)

        x, y = self.df[x_variable].fillna(0), self.df[y_variable].dropna()
        ax.xcorr(
            x,
            y,
            normed=normed,
            usevlines=usevlines,
            maxlags=max_lags,
            lw=xcorr_lw,
            detrend=mlab.detrend_mean,
        )
        ax.fill_between(
            x_threshold,
            y_upper_max,
            y_lower_max,
            color=color_fillbetween,
            alpha=alpha_fillbetween,
        )

        # Plot aestethics
        ax.set_title(f"{y_variable.title()} vs {x_variable.title()}",
                     fontsize=fontsize_title)
        ax.set_xlabel("<-- lead | lag -->", fontsize=fontsize_label)
        ax.set_xticks(np.arange(-max_lags, max_lags + 5, n_x_ticks))
        ax.tick_params(axis="x", labelbottom=True)
        ax.tick_params(axis="both", labelsize=fontsize_xyticks)

        fig.tight_layout()
        if save_path is not None:
            fig.savefig(
                os.path.join(
                    save_path,
                    f"cross_correlation_{y_variable}_v_{x_variable}{file_name_addition}"
                    + ".png",
                ),
                facecolor=facecolor,
                transparent=transparent,
            )
            plt.show()
        else:
            plt.show()
        if streamlit:
            return fig

    def granger_causality_generator(self,
                                    y_variable: str,
                                    x_variable: str,
                                    max_lags=12):
        """Function to calculate the granger causality and return the values for the max_lag period as a dictionary.

        Args:
            y_variable (str): Name of the target variable.
            x_variable (str): Name of the feature.
            max_lags (int, optional): _description_. Defaults to 12.

        Returns:
            dict: Dictionary with keys "F-value", "P-value" and "Lag-range". Values are lists.
        """
        # Calculate Granger Causality
        lag_range = range(1, max_lags + 1)
        f_list = []
        p_list = []
        # Filter data:
        x, y = self.df[x_variable].fillna(0), self.df[y_variable].dropna()
        for lag in lag_range:
            res = grangercausalitytests(
                pd.DataFrame(y.dropna()).join(x.dropna(), how="inner"),
                maxlag=max_lags,
                verbose=False,
            )
            f, p, _, _ = res[lag][0]["ssr_ftest"]
            f_list.append(f)
            p_list.append(p)
        result_dict = {
            "F-value": f_list,
            "P-value": p_list,
            "Lag-range": np.array(lag_range).tolist(),
        }
        return result_dict

    def single_granger_plot(
            self,
            y_variable: str,
            x_variable: str,
            max_lags=12,
            streamlit=False,
            save_path=None,
            figsize=(15, 6),
            dpi=180,
            **kwargs,
    ):
        """Function to plot the granger causality between x and y for n lags.

        Args:
            y_variable (str): Name of the target variable
            x_variable (str): Name of the feature variable
            max_lags (int, optional): Number of max lags applied in the granger function. Defaults to 12.
            save_path (str, optional): Optional save path for a .png image of the plot. Should be direct path. Defaults to None.
            figsize (tuple, optional): Figure size of the plot in inch. Defaults to (15,6).
            dpi (int, optional): dpi (int, optional): DPI value of the plot. Defaults to 180.
        """
        # Parse some kwargs configurations
        fontsize_title = (kwargs["fontsize_title"]
                          if kwargs.get("fontsize_title") else 20)
        fontsize_label = (kwargs["fontsize_label"]
                          if kwargs.get("fontsize_label") else 14)
        fontsize_xyticks = (kwargs["fontsize_xyticks"]
                            if kwargs.get("fontsize_xyticks") else 12)
        file_name_addition = (kwargs["file_name_addition"]
                              if kwargs.get("file_name_addition") else ""
                              )  # add any additional string to the file name.
        # Set to false since facecolor is set to default. Would overwrite
        # facecolor to make transparent.
        transparent = kwargs["transparent"] if kwargs.get(
            "transparent") else False
        facecolor = kwargs["facecolor"] if kwargs.get(
            "facecolor") else "#151934"
        show_pval = (kwargs["show_pval"] if kwargs.get("show_pval") else True
                     )  # If p-value is shown. Can be True and False.

        # Generate the Granger Causality
        grange_dict = self.granger_causality_generator(y_variable,
                                                       x_variable,
                                                       max_lags=max_lags)

        # Generate Plots
        fig, ax = plt.subplots(figsize=figsize, dpi=dpi)

        ax.bar(x=grange_dict["Lag-range"], height=grange_dict["F-value"])
        if show_pval:
            props = dict(boxstyle="round", facecolor="black", alpha=0.5)
            ax.text(
                x=0.5,
                y=0.8,
                s=f"minimum p-value = {min(grange_dict['P-value']):.3f}",
                transform=ax.transAxes,
                bbox=props,
            )
        # Plot aestethics
        ax.set_title(
            f"Granger causality, {y_variable.title()} vs {x_variable.title()}",
            fontsize=fontsize_title,
        )
        ax.set_xlabel("lag -->", fontsize=fontsize_label)
        ax.set_ylabel("Granger Score (F)", fontsize=fontsize_label)
        ax.set_xticks(list(grange_dict["F-value"]))
        ax.set_xticklabels(list(grange_dict["Lag-range"]))
        ax.tick_params(axis="x", labelbottom=True)
        ax.tick_params(axis="both", labelsize=fontsize_xyticks)

        sns.despine()
        fig.tight_layout()
        if save_path is not None:
            fig.savefig(
                os.path.join(
                    save_path,
                    f"granger_causality_{y_variable}_v_{x_variable}{file_name_addition}"
                    + ".png",
                ),
                facecolor=facecolor,
                transparent=transparent,
            )
            plt.show()
        else:
            plt.show()
        if streamlit:
            return fig

    # XXXXXXXXXXXXXXXXXXXXXXXXXXXXXXXXXXXXXXXXXXXXXXXXXXXXXXXXXXXXXXXXXXXXXXXXXXXXXXXXXXXXXXXXXXXXXXXXXXXXXXXXXXXXXXXXXXXXXXXXXXXXXXXXXXXXXXXXXXXXXXXXXXXXXXX
    #                                                                 PLOTLY FUNCTIONS
    # XXXXXXXXXXXXXXXXXXXXXXXXXXXXXXXXXXXXXXXXXXXXXXXXXXXXXXXXXXXXXXXXXXXXXXXXXXXXXXXXXXXXXXXXXXXXXXXXXXXXXXXXXXXXXXXXXXXXXXXXXXXXXXXXXXXXXXXXXXXXXXXXXXXXXXX

    def plotly_single_timeseries_plot(
            self,
            y_variable: str,
            rolling_mean=False,
            rolling_std=False,
            figsize=(1400, 500),
            streamlit=False,
            display_fig=True,
            **kwargs,
    ):
        """Function to plotly plot as a single time series plot. Select if rolling average and rolling standard deviation is included.

        Args:
            y_variable (str): Column name of the target variable in the dataframe.
            rolling_mean (boolean, optional): Select if rolling mean is calculated. Default 6 month.
            rolling_std (boolean, optional): Select if rolling standard deviation is calculated. Default 6 month.
            figsize (tuple, optional): Figure size of the plot in inch. Defaults to (1400, 500).
            streamlit (bool, optional): Select if fig object is returned from function. Defaults to False.
            display_fig (bool, optional): Select if figure is displayed. Defaults to True.

        Returns:
           plotly figure object: Returns plotly figure object if streamlit is true.
        """
        rolling_window = (
            kwargs["rolling_window"] if kwargs.get("rolling_window") else 6
        )  # Select rolling window for average and standard deviation.

        fig = go.Figure()

        fig.add_trace(
            go.Scatter(x=self.x_date,
                       y=round(self.df[y_variable], 1),
                       name="Trend"))

        if rolling_mean:
            fig.add_trace(
                go.Scatter(
                    x=self.x_date,
                    y=round(self.df[y_variable].rolling(rolling_window).mean(),
                            1),
                    name="Moving Average",
                ))
        if rolling_std:
            fig.add_trace(
                go.Scatter(
                    x=self.x_date,
                    y=round(self.df[y_variable].rolling(rolling_window).std(),
                            1),
                    name="Moving Standard Deviation",
                ))
        fig.update_layout(
            autosize=False,
            width=figsize[0],
            height=figsize[1],
            legend=dict(yanchor="top", xanchor="right"),
            yaxis_title=y_variable.title(),
            hovermode="x unified",
            template="plotly_dark",
            margin=dict(l=80, r=30, t=30, b=50),
            plot_bgcolor="#151934",
            paper_bgcolor="#151934",
        )

        if display_fig:
            # NOTE this could also be adjusted to save the fig.
            fig.show()
        if streamlit:
            return fig

    def plotly_seasonal_boxplot_ym(
            self,
            y_variable: str,
            box_group: str,
            figsize=(1400, 500),
            streamlit=False,
            display_fig=True,
            **kwargs,
    ):
        """Function to plot a single box plto for either month or year as defined by the box_group variable.

        Args:
            y_variable (str): Name of the target variable
            box_group (str): Select the box group aggregation. Can be yearly or monthly.
            figsize (tuple, optional): Figure size in inches. Defaults to (1400, 500).
            streamlit (bool, optional): Select if fig object is returned from function. Defaults to False.
            display_fig (bool, optional): Select if figure is displayed. Defaults to True.

        Returns:
            plotly figure object: Returns plotly figure object if streamlit is true.
        """

        # Prepare data for plot by adding year and month column.
        if box_group == "year":
            self.df[box_group] = [d.year for d in self.df.index]
        else:
            self.df[box_group] = [d.strftime("%b") for d in self.df.index]
        fig = go.Figure()

        fig.add_trace(go.Box(
            x=self.df[box_group],
            y=self.df[y_variable],
        ))

        fig.update_layout(
            title=f"Seasonal Boxplot - {box_group}",
            autosize=False,
            width=figsize[0],
            height=figsize[1],
            yaxis_title=y_variable.title(),
            template="plotly_dark",
            margin=dict(l=80, r=30, t=80, b=50),
            plot_bgcolor="#151934",
            paper_bgcolor="#151934",
        )

        # Remove the two helper columns
        self.df.drop([box_group], axis=1, inplace=True)

        if display_fig:
            # NOTE this could also be adjusted to save the fig.
            fig.show()
        if streamlit:
            return fig

    def plotly_single_correlation(
            self,
            y_variable: str,
            x_variable: str,
            max_lags=12,
            figsize=(1400, 500),
            streamlit=False,
            display_fig=True,
            **kwargs,
    ):
        """Function to generate the crosscorrelation plot of a number of lags between target and feature variable.

        Args:
            y_variable (str): Name of the target variable
            x_variable (str): Name of the feature variable
            max_lags (int, optional): Number of max lags applied in the granger function. Defaults to 12.
            figsize (tuple, optional): Figure size of the plot in inch. Defaults to (1400, 500).
            streamlit (bool, optional): Select if fig object is returned from function. Defaults to False.
            display_fig (bool, optional): Select if figure is displayed. Defaults to True.

        Returns:
            plotly figure object: Returns plotly figure object if streamlit is true.
        """
        df_corr = self.crosscorrelation_generator(y_variable=y_variable,
                                                  x_variable=x_variable,
                                                  max_lags=max_lags)
        fig = go.Figure()

        fig.add_trace(
            go.Scatter(
                x=np.array(
                    range(int(df_corr["Lag"].min() - 1),
                          int(df_corr["Lag"].max() + 2))),
                y=(len(df_corr) + 2) * [0.1],
                fill="tozeroy",
                fillcolor="rgba(245,218,223,0.2)",
                marker_color="rgba(245,218,223,0.0)",
                hoverinfo="skip",
                showlegend=False,
            ))

        fig.add_trace(
            go.Scatter(
                x=np.array(
                    range(int(df_corr["Lag"].min() - 1),
                          int(df_corr["Lag"].max() + 2))),
                y=(len(df_corr) + 2) * [-0.1],
                fill="tozeroy",
                fillcolor="rgba(245,218,223,0.2)",
                marker_color="rgba(245,218,223,0.0)",
                hoverinfo="skip",
                showlegend=False,
            ))

        fig.add_trace(
            go.Bar(
                x=df_corr["Lag"],
                y=df_corr["Correlation"],
                orientation="v",
                marker_color="rgba(98,249,252,0.9)",
            ))

        fig.update_layout(
            yaxis=dict(categoryorder="total ascending"),
            title=
            f"Crosscorrelation: {y_variable.title()} vs {x_variable.title()}",
            autosize=False,
            width=figsize[0],
            height=figsize[1],
            xaxis_title="<- Lag | Lead ->",
            yaxis_title="Correlation Score",
            xaxis=dict(
                tickmode="linear",
                tick0=1,
                dtick=1,
                range=(df_corr["Lag"].min() - 0.5, df_corr["Lag"].max() + 0.5),
            ),
            hovermode="x",
            template="plotly_dark",
            margin=dict(l=80, r=30, t=80, b=50),
            plot_bgcolor="#151934",
            paper_bgcolor="#151934",
            showlegend=False,
        )

        if display_fig:
            # NOTE this could also be adjusted to save the fig.
            fig.show()
        if streamlit:
            return fig

    def plotly_single_granger(
            self,
            y_variable: str,
            x_variable: str,
            max_lags=12,
            figsize=(1400, 500),
            streamlit=False,
            display_fig=True,
            **kwargs,
    ):
        """Function to generate the single granger causality plot.

        Args:
            y_variable (str): Name of the target variable
            x_variable (str): Name of the feature variable
            max_lags (int, optional): Number of max lags applied in the granger function. Defaults to 12.
            figsize (tuple, optional): Figure size of the plot in inch. Defaults to (1400, 500).
            streamlit (bool, optional): Select if fig object is returned from function. Defaults to False.
            display_fig (bool, optional): Select if figure is displayed. Defaults to True.

        Returns:
            plotly figure object: Returns plotly figure object if streamlit is true.
        """

        # Generate the Granger Causality
        grange_dict = self.granger_causality_generator(y_variable,
                                                       x_variable,
                                                       max_lags=max_lags)

        fig = go.Figure()

        fig.add_trace(
            go.Bar(
                y=grange_dict["F-value"],
                x=grange_dict["Lag-range"],
                orientation="v",
                marker_color="rgba(98,249,252,0.9)",
            ))

        fig.update_layout(
            yaxis=dict(categoryorder="total ascending"),
            title=
            f"Granger Causality: {y_variable.title()} vs {x_variable.title()}",
            autosize=False,
            width=figsize[0],
            height=figsize[1],
            xaxis_title="Lag ->",
            yaxis_title="Granger Causality Score",
            xaxis=dict(tickmode="linear", tick0=1, dtick=1),
            hovermode="x",
            template="plotly_dark",
            margin=dict(l=80, r=30, t=80, b=50),
            plot_bgcolor="#151934",
            paper_bgcolor="#151934",
        )

        if display_fig:
            # NOTE this could also be adjusted to save the fig.
            fig.show()
        if streamlit:
            return fig

    def plotly_insider_activity(
            self,
            start_date: str,
            end_date: str,
            figsize=(1400, 500),
            streamlit=False,
            display_fig=True,
            **kwargs,
    ):
        """Function to generate the insider activity over time.

        Args:
            figsize (tuple, optional): Figure size of the plot in inch. Defaults to (1400, 500).
            streamlit (bool, optional): Select if fig object is returned from function. Defaults to False.
            display_fig (bool, optional): Select if figure is displayed. Defaults to True.

        Returns:
            plotly figure object: Returns plotly figure object if streamlit is true.
        """

        # Generate the insider activity
        combined_df = self.insider_activity(self.df)

        fig = go.Figure()

        fig.add_trace(
            go.Scatter(
                x=combined_df["df_count"].index,
                y=self.df.index,
                name="Overall Insider activity",
                line=dict(color="#000000"),
            ))

        fig.add_trace(
            go.Scatter(
                x=combined_df["df_buy_count"].index,
                y=self.df.index,
                name="Buy",
                line=dict(color="#008000"),
            ))

        fig.add_trace(
            go.Scatter(
                x=combined_df["df_sale_count"].index,
                y=self.df.index,
                name="Sale",
                line=dict(color="#FF0000"),
            ))

        fig.add_trace(
            go.Scatter(
                x=combined_df["df_opt_count"].index,
                y=self.df.index,
                name="Option Exercise",
                line=dict(color="#FFFF00"),
            ))
        # Plot aestethics
        fig.update_layout(
            title=f"Insider activity over time",
            xaxis_title="Date in months",
            yaxis_title="Number of incident",
            autosize=False,
            width=figsize[0],
            height=figsize[1],
            xaxis=dict(range=[start_date, end_date]),
            hovermode="x unified",
            margin=dict(l=80, r=30, t=30, b=50),
        )

        if display_fig:
            # NOTE this could also be adjusted to save the fig.
            fig.show()
        if streamlit:
            return fig

    def plotly_individual_insider_activity(
            self,
            figsize=(1400, 500),
            streamlit=False,
            display_fig=True,
            **kwargs,
    ):
        """Function to generate the insider activity for every individual.

        Args:
            figsize (tuple, optional): Figure size of the plot in inch. Defaults to (1400, 500).
            streamlit (bool, optional): Select if fig object is returned from function. Defaults to False.
            display_fig (bool, optional): Select if figure is displayed. Defaults to True.

        Returns:
            plotly figure object: Returns plotly figure object if streamlit is true.
        """

        # Generate the Insider activity
        combined_df = self.insider_activity(self.df)
        trans = self.transactions_per_insider(self.df)
        trans_buy = self.transactions_per_insider(combined_df["df_buy"])
        trans_sell = self.transactions_per_insider(combined_df["df_sale"])
        trans_opt = self.transactions_per_insider(combined_df["df_opt"])

        fig = go.Figure()

        fig.add_trace(
            go.Bar(
                x=trans.index,
                y=trans["count"],
                name="overall distribution",
                opacity=0.7,
                marker=dict(color="#e15c46"),
            ))

        fig.add_trace(
            go.Scatter(
                x=trans_buy.index,
                y=trans_buy["count"],
                name="Buy",
                mode="lines+markers",
                marker=dict(size=5, color="#735797"),
            ))

        fig.add_trace(
            go.Scatter(
                x=trans_sell.index,
                y=trans_sell["count"],
                name="Sale",
                mode="lines+markers",
                marker=dict(size=5, color="#7ac74c"),
            ))

        fig.add_trace(
            go.Scatter(
                x=trans_opt.index,
                y=trans_opt["count"],
                name="Option Exercise",
                mode="lines+markers",
                marker=dict(size=5, color="#FF0000"),
            ))

        fig.update_layout(
            title="Distribution of number of insiders per company",
            xaxis_title="Number of Insider events",
            yaxis_title="Number of Insider",
            autosize=False,
            width=figsize[0],
            height=figsize[1],
            # legend=dict(yanchor="top", xanchor="right"),
            hovermode="x unified",
            margin=dict(l=80, r=30, t=30, b=50),
        )

        if display_fig:
            # NOTE this could also be adjusted to save the fig.
            fig.show()
        if streamlit:
            return fig

    def plotly_top_contributor(
            self,
            figsize=(1400, 500),
            streamlit=False,
            display_fig=True,
            **kwargs,
    ):
        """Function to generate the histogram plot for top insider activity.

        Args:
            figsize (tuple, optional): Figure size of the plot in inch. Defaults to (1400, 500).
            streamlit (bool, optional): Select if fig object is returned from function. Defaults to False.
            display_fig (bool, optional): Select if figure is displayed. Defaults to True.

        Returns:
            plotly figure object: Returns plotly figure object if streamlit is true.
        """

        # Generate the Top Contributor
        top_contributor = self.top_contributor().sort_values(by=["incidents_num"],ascending=False)
        fig = go.Figure()

        fig.add_trace(
            go.Bar(
                x=top_contributor.index,
                y=top_contributor["incidents_num"],
<<<<<<< HEAD
                opacity=0.5,
                marker=dict(color="#4C9900"),
            )
        )
=======
                opacity=0.7,
                marker=dict(color="#e15c46"),
            ))
>>>>>>> 336b5e4c

        fig.update_layout(
            title="Top contributor for insider activities",
            xaxis_title="Name of insider",
            yaxis_title="Total Number of Insider Incidents",
            autosize=False,
            width=figsize[0],
            height=figsize[1],
            hovermode="x unified",
            margin=dict(l=80, r=30, t=30, b=50),
        )

        if display_fig:
            # NOTE this could also be adjusted to save the fig.
            fig.show()
        if streamlit:
            return fig

    def plotly_market_cap(
            self,
            figsize=(1400, 500),
            streamlit=False,
            display_fig=True,
            **kwargs,
    ):
        """Function to generate the histogram plot for market capital.

        Args:
            figsize (tuple, optional): Figure size of the plot in inch. Defaults to (1400, 500).
            streamlit (bool, optional): Select if fig object is returned from function. Defaults to False.
            display_fig (bool, optional): Select if figure is displayed. Defaults to True.

        Returns:
            plotly figure object: Returns plotly figure object if streamlit is true.
        """

        # Generate the market capital
        top_market_cap = self.market_cap().sort_values(by=["Value ($)"],ascending=False)

        fig = go.Figure()

        fig.add_trace(
            go.Bar(
                x=top_market_cap["Contributor"],
                y=top_market_cap["Value ($)"],
                opacity=0.5,
                marker=dict(color="#4C9900"),
            ))

        fig.update_layout(
            title="Market Cap for Top Contributor of insider trading",
            xaxis_title="Name of insider",
            yaxis_title="Market Cap in USD",
            autosize=False,
            width=figsize[0],
            height=figsize[1],
            hovermode="x unified",
            margin=dict(l=80, r=30, t=30, b=50),
        )

        if display_fig == True:
            # NOTE this could also be adjusted to save the fig.
            fig.show()
        if streamlit == True:
            return fig

    def plotly_market_vs_insider(
<<<<<<< HEAD
        self,
        df_timeseries: pd.DataFrame,
        include: list,
        start_date: str,
        end_date: str,
        figsize=(1400, 500),
        threshold=None,
        streamlit=False,
        display_fig=True,
        **kwargs,
=======
            self,
            df_timeseries: pd.DataFrame,
            start_date: str,
            end_date: str,
            figsize=(1400, 500),
            streamlit=False,
            display_fig=True,
            **kwargs,
>>>>>>> 336b5e4c
    ):
        """Function to generate the plot to compare insider trading and market prices.

        Args:
            figsize (tuple, optional): Figure size of the plot in inch. Defaults to (1400, 500).
            streamlit (bool, optional): Select if fig object is returned from function. Defaults to False.
            display_fig (bool, optional): Select if figure is displayed. Defaults to True.

        Returns:
            plotly figure object: Returns plotly figure object if streamlit is true.
        """

        # Generate the Insider Activity
        combined_df = self.insider_activity(self.df)

        fig = go.Figure()
<<<<<<< HEAD
        
        # Generate list of color codes
        color = iter(["Red","Green","Blue"])
        # Iterate the list of transactions
        for trans in include:
            c = next(color)
            df = "df_" + trans
            # Generate grouping of activities
            grouped_trans = (
            combined_df[df].groupby(
                combined_df[df]["Date"]).sum(numeric_only=True))
            if threshold:
                grouped_trans=grouped_trans[grouped_trans["Value ($)"]<threshold]
            fig.add_trace(
=======

        # Generate grouping of activities
        grouped_sale = (combined_df["df_sale"].groupby(
            combined_df["df_sale"]["Date"]).sum())
        grouped_buy = combined_df["df_buy"].groupby(
            combined_df["df_buy"]["Date"]).sum()
        grouped_opt = combined_df["df_opt"].groupby(
            combined_df["df_opt"]["Date"]).sum()

        fig.add_trace(
            go.Bar(
                x=grouped_sale.index,
                y=grouped_sale["Value ($)"],
                name="Sale",
                opacity=0.7,
                marker=dict(color="#FF0000"),
            ))

        fig.add_trace(
            go.Bar(
                x=grouped_buy.index,
                y=grouped_buy["Value ($)"],
                name="Buy",
                opacity=0.7,
                marker=dict(color="#0000FF"),
            ))

        fig.add_trace(
>>>>>>> 336b5e4c
            go.Bar(
                x=grouped_trans.index,
                y=grouped_trans["Value ($)"],
                name=trans,
                opacity=0.7,
<<<<<<< HEAD
                marker=dict(color=c),
            )
        )
            
=======
                marker=dict(color="#008000"),
            ))
>>>>>>> 336b5e4c
        fig.add_trace(
            go.Scatter(
                x=df_timeseries["Date"],
                y=df_timeseries["Volume"],
                name="S&P 500",
                line=dict(color="rgba(50,50,50,0.2)"),
            ))

        fig.update_layout(
            title="Comparison of Insider trading with market value",
            xaxis_title="S&P 500 Volume",
            yaxis_title="Insider Transaction volume",
            autosize=False,
            width=figsize[0],
            height=figsize[1],
            hovermode="x unified",
            xaxis=dict(range=[start_date, end_date]),
            margin=dict(l=80, r=30, t=30, b=50),
        )

        if display_fig:
            # NOTE this could also be adjusted to save the fig.
            fig.show()
        if streamlit:
            return fig

    def plotly_insider_activity_roles(
            self,
            figsize=(1400, 500),
            streamlit=False,
            display_fig=True,
            **kwargs,
    ):
        """Function to generate the insider activty plot w.r.t roles.

        Args:
            figsize (tuple, optional): Figure size of the plot in inch. Defaults to (1400, 500).
            streamlit (bool, optional): Select if fig object is returned from function. Defaults to False.
            display_fig (bool, optional): Select if figure is displayed. Defaults to True.

        Returns:
            plotly figure object: Returns plotly figure object if streamlit is true.
        """

        # Generate the cross relation between Date and Relationship
        df_insider = pd.crosstab(self.df["Date"], self.df["Relationship"])

        fig = go.Figure()
        # Generate list of color codes
        color = iter(cm.rainbow(np.linspace(0, 1, len(df_insider.columns))))

        # Iterate roles and color
        for role in df_insider.columns:
            c = next(color)
            fig.add_trace(
                go.Scatter(
                    x=df_insider.index,
                    y=df_insider[role],
                    name=role,
                    mode="lines+markers",
                    marker=dict(size=5, color=c),
                ))
        fig.update_layout(
            title="Insider Activity for different Roles",
            xaxis_title="Date",
            yaxis_title="Number of Insider Incidents",
            autosize=False,
            width=figsize[0],
            height=figsize[1],
            hovermode="x unified",
            margin=dict(l=80, r=30, t=30, b=50),
        )

        if display_fig == True:
            # NOTE this could also be adjusted to save the fig.
            fig.show()
        if streamlit == True:
            return fig

    def plotly_insider_activity_timeseries_plot(
<<<<<<< HEAD
        self,
        df_timeseries: pd.DataFrame,
        start_date: str,
        end_date: str,
        figsize=(1400, 500),
        include=False,
        streamlit=False,
        display_fig=True,
        **kwargs,
=======
            self,
            df_timeseries: pd.DataFrame,
            start_date: str,
            end_date: str,
            figsize=(1400, 500),
            streamlit=False,
            display_fig=True,
            **kwargs,
>>>>>>> 336b5e4c
    ):
        """Function to generate the insider activity plot w.r.t market prices in terms of volume.

        Args:
            figsize (tuple, optional): Figure size of the plot in inch. Defaults to (1400, 500).
            streamlit (bool, optional): Select if fig object is returned from function. Defaults to False.
            display_fig (bool, optional): Select if figure is displayed. Defaults to True.

        Returns:
            plotly figure object: Returns plotly figure object if streamlit is true.
        """

        # Generate the Insider Activity
        combined_df = self.insider_activity(self.df)

        fig = go.Figure()

        fig.add_trace(
            go.Scatter(
                x=df_timeseries["Date"],
                y=df_timeseries["Close"],
                name="S&P",
                line=dict(color="rgba(50,50,50,0.2)"),
<<<<<<< HEAD
            )
        )
        if include==False:
            include = ["buy","sale","opt"]
=======
            ))

        # Generate list of transactions
        transactions = ["buy", "sale", "opt"]
>>>>>>> 336b5e4c
        # Generate list of color codes
        color = iter(["Red","Green","Blue"])

        # Iterate the list of transactions
        for trans in include:
            c = next(color)
            df = "df_" + trans
            fig.add_trace(
                go.Scatter(
                    y=combined_df[df]["Cost"],
                    x=combined_df[df]["Date"],
                    name=trans,
                    mode="markers",
                    opacity=0.6,
                    marker=dict(size=15, color=c),
                ))
        fig.update_layout(
            title=f"Insider activity over time",
            xaxis_title="Date in months",
            yaxis_title="Number of incident",
            autosize=False,
            width=figsize[0],
            height=figsize[1],
            legend=dict(yanchor="top", xanchor="right"),
            xaxis=dict(range=[start_date, end_date]),
            hovermode="x unified",
            margin=dict(l=80, r=30, t=30, b=50),
        )

        if display_fig:
            # NOTE this could also be adjusted to save the fig.
            fig.show()
        if streamlit:
            return fig

<<<<<<< HEAD
    def plotly_returns(
        self,
        stock_df: pd.DataFrame,
        include: list,
        returns: str,
        figsize=(1400, 500),
        threshold=False,
        streamlit=False,
        display_fig=True,
        **kwargs,
=======
    def plotly_short_returns(
            self,
            stock_df: pd.DataFrame,
            threshold: int,
            include: list,
            figsize=(1400, 500),
            streamlit=False,
            display_fig=True,
            **kwargs,
>>>>>>> 336b5e4c
    ):
        """Function to generate the single granger causality plot.

        Args:
            stock_df (, optional): Figure size of the plot in inch. Defaults to (1400, 500).
            figsize (tuple, optional): Figure size of the plot in inch. Defaults to (1400, 500).
            streamlit (bool, optional): Select if fig object is returned from function. Defaults to False.
            display_fig (bool, optional): Select if figure is displayed. Defaults to True.

        Returns:
            plotly figure object: Returns plotly figure object if streamlit is true.
        """

        comb_df = self.show_returns(stock_df, threshold, include, returns_type= returns)
        # Generate list of color codes
        color = iter(["Red", "Green", "Blue"])

        fig = go.Figure()

        for trans, trans_df in comb_df.items():
            c = next(color)
            fig.add_trace(
                go.Box(
                    x=trans_df["day"],
                    y=trans_df["return"],
                    name=trans,
                    opacity=0.5,
                    marker=dict(color=c),
                ))
        fig.update_layout(
            title=f"{returns} terms returns on Insider trades and S&P 500 stocks",
            xaxis=dict(title="Return", zeroline=False),
            yaxis=dict(title="Returns in %", zeroline=False),
            autosize=True,
            width=figsize[0],
            height=figsize[1],
            hovermode="x unified",
            boxmode="group",
            margin=dict(l=80, r=30, t=30, b=50),
        )

        if display_fig:
            # NOTE this could also be adjusted to save the fig.
            fig.show()
        if streamlit:
            return fig<|MERGE_RESOLUTION|>--- conflicted
+++ resolved
@@ -21,7 +21,6 @@
 from statsmodels.tsa.stattools import grangercausalitytests
 
 class Exploratory_data_analysis:
-<<<<<<< HEAD
     """
     This class is for Exploratory Data Analysis.
 
@@ -35,9 +34,6 @@
     :type time_series: bool
     :raises ValueError: If the DataFrame index is not a pandas datetime index when time_series is set to True
     """
-=======
-
->>>>>>> 336b5e4c
     def __init__(self, df: pd.DataFrame, target_name=False, time_series=False):
         """
         The init method of the Exploratory_data_analysis class initializes the class with a DataFrame, target variable name, and a boolean value indicating whether the data is time-series.
@@ -180,27 +176,14 @@
         num_of_contributors = list(self.top_contributor().index)
         total_value = []
         for x in range(len(num_of_contributors)):
-<<<<<<< HEAD
             contributor = self.df[self.df["Insider Trading"] == num_of_contributors[x]]
-=======
-            contributor = self.df[self.df["Insider Trading"] ==
-                                  num_of_contributors[x]]
->>>>>>> 336b5e4c
             contributor_value = list(contributor["Value ($)"])[0]
             total_value.append(contributor_value)
         top_market_cap = pd.DataFrame(num_of_contributors)
         top_market_cap.columns = ["Contributor"]
         top_market_cap["Value ($)"] = total_value
-<<<<<<< HEAD
         top_market_cap = top_market_cap[top_market_cap["Value ($)"] != "unknown"]
         top_market_cap["Value ($)"] = [float(x) for x in top_market_cap["Value ($)"]]
-=======
-        top_market_cap = top_market_cap[
-            top_market_cap["Value ($)"] != "unknown"]
-        top_market_cap["Value ($)"] = [
-            float(x) for x in top_market_cap["Value ($)"]
-        ]
->>>>>>> 336b5e4c
         return top_market_cap
 
     def calculate_future_prices(self, stock_df_copy: pd.DataFrame):
@@ -329,7 +312,6 @@
         return_df = self.calculate_returns(future_prices, "Cost")
         df_buy = return_df[return_df["Transaction"] == "Buy"].reset_index()
         df_sale = return_df[return_df["Transaction"] == "Sale"].reset_index()
-<<<<<<< HEAD
         df_opt = return_df[return_df["Transaction"]
                            == "Option Exercise"].reset_index()
         if returns_type=="short":
@@ -339,16 +321,6 @@
                 "day3_return",
                 "day4_return",
                 "day5_return",
-=======
-        df_opt = return_df[return_df["Transaction"] ==
-                           "Option Exercise"].reset_index()
-        col_name = [
-            "day1_return",
-            "day2_return",
-            "day3_return",
-            "day4_return",
-            "day5_return",
->>>>>>> 336b5e4c
         ]
         else:
             col_name=["month_return"]
@@ -1844,16 +1816,10 @@
             go.Bar(
                 x=top_contributor.index,
                 y=top_contributor["incidents_num"],
-<<<<<<< HEAD
                 opacity=0.5,
                 marker=dict(color="#4C9900"),
             )
         )
-=======
-                opacity=0.7,
-                marker=dict(color="#e15c46"),
-            ))
->>>>>>> 336b5e4c
 
         fig.update_layout(
             title="Top contributor for insider activities",
@@ -1921,7 +1887,6 @@
             return fig
 
     def plotly_market_vs_insider(
-<<<<<<< HEAD
         self,
         df_timeseries: pd.DataFrame,
         include: list,
@@ -1932,16 +1897,6 @@
         streamlit=False,
         display_fig=True,
         **kwargs,
-=======
-            self,
-            df_timeseries: pd.DataFrame,
-            start_date: str,
-            end_date: str,
-            figsize=(1400, 500),
-            streamlit=False,
-            display_fig=True,
-            **kwargs,
->>>>>>> 336b5e4c
     ):
         """Function to generate the plot to compare insider trading and market prices.
 
@@ -1958,7 +1913,6 @@
         combined_df = self.insider_activity(self.df)
 
         fig = go.Figure()
-<<<<<<< HEAD
         
         # Generate list of color codes
         color = iter(["Red","Green","Blue"])
@@ -1973,50 +1927,15 @@
             if threshold:
                 grouped_trans=grouped_trans[grouped_trans["Value ($)"]<threshold]
             fig.add_trace(
-=======
-
-        # Generate grouping of activities
-        grouped_sale = (combined_df["df_sale"].groupby(
-            combined_df["df_sale"]["Date"]).sum())
-        grouped_buy = combined_df["df_buy"].groupby(
-            combined_df["df_buy"]["Date"]).sum()
-        grouped_opt = combined_df["df_opt"].groupby(
-            combined_df["df_opt"]["Date"]).sum()
-
-        fig.add_trace(
-            go.Bar(
-                x=grouped_sale.index,
-                y=grouped_sale["Value ($)"],
-                name="Sale",
-                opacity=0.7,
-                marker=dict(color="#FF0000"),
-            ))
-
-        fig.add_trace(
-            go.Bar(
-                x=grouped_buy.index,
-                y=grouped_buy["Value ($)"],
-                name="Buy",
-                opacity=0.7,
-                marker=dict(color="#0000FF"),
-            ))
-
-        fig.add_trace(
->>>>>>> 336b5e4c
             go.Bar(
                 x=grouped_trans.index,
                 y=grouped_trans["Value ($)"],
                 name=trans,
                 opacity=0.7,
-<<<<<<< HEAD
                 marker=dict(color=c),
             )
         )
             
-=======
-                marker=dict(color="#008000"),
-            ))
->>>>>>> 336b5e4c
         fig.add_trace(
             go.Scatter(
                 x=df_timeseries["Date"],
@@ -2097,7 +2016,6 @@
             return fig
 
     def plotly_insider_activity_timeseries_plot(
-<<<<<<< HEAD
         self,
         df_timeseries: pd.DataFrame,
         start_date: str,
@@ -2107,16 +2025,6 @@
         streamlit=False,
         display_fig=True,
         **kwargs,
-=======
-            self,
-            df_timeseries: pd.DataFrame,
-            start_date: str,
-            end_date: str,
-            figsize=(1400, 500),
-            streamlit=False,
-            display_fig=True,
-            **kwargs,
->>>>>>> 336b5e4c
     ):
         """Function to generate the insider activity plot w.r.t market prices in terms of volume.
 
@@ -2140,17 +2048,10 @@
                 y=df_timeseries["Close"],
                 name="S&P",
                 line=dict(color="rgba(50,50,50,0.2)"),
-<<<<<<< HEAD
             )
         )
         if include==False:
             include = ["buy","sale","opt"]
-=======
-            ))
-
-        # Generate list of transactions
-        transactions = ["buy", "sale", "opt"]
->>>>>>> 336b5e4c
         # Generate list of color codes
         color = iter(["Red","Green","Blue"])
 
@@ -2186,7 +2087,6 @@
         if streamlit:
             return fig
 
-<<<<<<< HEAD
     def plotly_returns(
         self,
         stock_df: pd.DataFrame,
@@ -2197,17 +2097,6 @@
         streamlit=False,
         display_fig=True,
         **kwargs,
-=======
-    def plotly_short_returns(
-            self,
-            stock_df: pd.DataFrame,
-            threshold: int,
-            include: list,
-            figsize=(1400, 500),
-            streamlit=False,
-            display_fig=True,
-            **kwargs,
->>>>>>> 336b5e4c
     ):
         """Function to generate the single granger causality plot.
 
